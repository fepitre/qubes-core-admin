#!/usr/bin/python2
#
# The Qubes OS Project, http://www.qubes-os.org
#
# Copyright (C) 2010  Joanna Rutkowska <joanna@invisiblethingslab.com>
# Copyright (C) 2013  Marek Marczykowski <marmarek@invisiblethingslab.com>
#
# This program is free software; you can redistribute it and/or
# modify it under the terms of the GNU General Public License
# as published by the Free Software Foundation; either version 2
# of the License, or (at your option) any later version.
#
# This program is distributed in the hope that it will be useful,
# but WITHOUT ANY WARRANTY; without even the implied warranty of
# MERCHANTABILITY or FITNESS FOR A PARTICULAR PURPOSE.  See the
# GNU General Public License for more details.
#
# You should have received a copy of the GNU General Public License
# along with this program; if not, write to the Free Software
# Foundation, Inc., 51 Franklin Street, Fifth Floor, Boston, MA  02110-1301, USA.
#
#

import datetime
import fcntl
import lxml.etree
import os
import os.path
import re
import shutil
import subprocess
import sys
import time
import uuid
import xml.parsers.expat
import xen.lowlevel.xc

from qubes.qubes import xs,dry_run,xc,xl_ctx
from qubes.qubes import register_qubes_vm_class
from qubes.qubes import QubesVmCollection,QubesException,QubesHost,QubesVmLabels
from qubes.qubes import defaults,system_path,vm_files,qubes_max_qid
from qubes.qmemman_client import QMemmanClient

xid_to_name_cache = {}

class QubesVm(object):
    """
    A representation of one Qubes VM
    Only persistent information are stored here, while all the runtime
    information, e.g. Xen dom id, etc, are to be retrieved via Xen API
    Note that qid is not the same as Xen's domid!
    """

    # In which order load this VM type from qubes.xml
    load_order = 100

    # hooks for plugins (modules) which want to influence existing classes,
    # without introducing new ones
    hooks_clone_disk_files = []
    hooks_create_on_disk = []
    hooks_create_xenstore_entries = []
    hooks_get_attrs_config = []
    hooks_get_clone_attrs = []
    hooks_get_config_params = []
    hooks_init = []
    hooks_label_setter = []
    hooks_netvm_setter = []
    hooks_post_rename = []
    hooks_pre_rename = []
    hooks_remove_from_disk = []
    hooks_start = []
    hooks_verify_files = []

    def get_attrs_config(self):
        """ Object attributes for serialization/deserialization
            inner dict keys:
             - order: initialization order (to keep dependency intact)
                      attrs without order will be evaluated at the end
             - default: default value used when attr not given to object constructor
             - attr: set value to this attribute instead of parameter name
             - eval: assign result of this expression instead of value directly;
                     local variable 'value' contains attribute value (or default if it was not given)
             - save: use evaluation result as value for XML serialization; only attrs with 'save' key will be saved in XML
             - save_skip: if present and evaluates to true, attr will be omitted in XML
             - save_attr: save to this XML attribute instead of parameter name
             """

        attrs = {
            # __qid cannot be accessed by setattr, so must be set manually in __init__
            "qid": { "attr": "_qid", "order": 0 },
            "name": { "order": 1 },
            "dir_path": { "default": None, "order": 2 },
            "conf_file": { "eval": 'self.absolute_path(value, self.name + ".conf")', 'order': 3 },
            ### order >= 10: have base attrs set
            "root_img": { "eval": 'self.absolute_path(value, vm_files["root_img"])', 'order': 10 },
            "private_img": { "eval": 'self.absolute_path(value, vm_files["private_img"])', 'order': 10 },
            "volatile_img": { "eval": 'self.absolute_path(value, vm_files["volatile_img"])', 'order': 10 },
            "firewall_conf": { "eval": 'self.absolute_path(value, vm_files["firewall_conf"])', 'order': 10 },
            "installed_by_rpm": { "default": False, 'order': 10 },
            "template": { "default": None, "attr": '_template', 'order': 10 },
            ### order >= 20: have template set
            "uses_default_netvm": { "default": True, 'order': 20 },
            "netvm": { "default": None, "attr": "_netvm", 'order': 20 },
            "label": { "attr": "_label", "default": defaults["appvm_label"], 'order': 20,
                'xml_deserialize': lambda _x: QubesVmLabels[_x] },
            "memory": { "default": defaults["memory"], 'order': 20 },
            "maxmem": { "default": None, 'order': 25 },
            "pcidevs": { "default": '[]', 'order': 25, "eval": \
                '[] if value in ["none", None] else eval(value) if value.find("[") >= 0 else eval("[" + value + "]")'  },
            # Internal VM (not shown in qubes-manager, doesn't create appmenus entries
            "internal": { "default": False },
            "vcpus": { "default": None },
            "uses_default_kernel": { "default": True, 'order': 30 },
            "uses_default_kernelopts": { "default": True, 'order': 30 },
            "kernel": { "default": None, 'order': 31,
                'eval': 'collection.get_default_kernel() if self.uses_default_kernel else value' },
            "kernelopts": { "default": "", 'order': 31, "eval": \
                'value if not self.uses_default_kernelopts else defaults["kernelopts_pcidevs"] if len(self.pcidevs) > 0 else defaults["kernelopts"]' },
            "mac": { "attr": "_mac", "default": None },
            "include_in_backups": { "default": True },
            "services": { "default": {}, "eval": "eval(str(value))" },
            "debug": { "default": False },
            "default_user": { "default": "user" },
            "qrexec_timeout": { "default": 60 },
<<<<<<< HEAD
            "autostart": { "default": False, "attr": "_autostart" },
=======
            "backup_content" : { 'default': False },
            "backup_size" : { 'default': 0, "eval": "int(value)" },
            "backup_path" : { 'default': "" },
>>>>>>> b73970c6
            ##### Internal attributes - will be overriden in __init__ regardless of args
            "config_file_template": { "eval": 'system_path["config_template_pv"]' },
            "icon_path": { "eval": 'os.path.join(self.dir_path, "icon.png") if self.dir_path is not None else None' },
            # used to suppress side effects of clone_attrs
            "_do_not_reset_firewall": { "eval": 'False' },
            "kernels_dir": { 'eval': 'os.path.join(system_path["qubes_kernels_base_dir"], self.kernel) if self.kernel is not None else ' + \
                # for backward compatibility (or another rare case): kernel=None -> kernel in VM dir
                'os.path.join(self.dir_path, vm_files["kernels_subdir"])' },
            "_start_guid_first": { 'eval': 'False' },
            }

        ### Mark attrs for XML inclusion
        # Simple string attrs
        for prop in ['qid', 'name', 'dir_path', 'memory', 'maxmem', 'pcidevs', 'vcpus', 'internal',\
            'uses_default_kernel', 'kernel', 'uses_default_kernelopts',\
            'kernelopts', 'services', 'installed_by_rpm',\
            'uses_default_netvm', 'include_in_backups', 'debug',\
<<<<<<< HEAD
            'default_user', 'qrexec_timeout', 'autostart' ]:
=======
            'default_user', 'qrexec_timeout',
            'backup_content', 'backup_size', 'backup_path' ]:
>>>>>>> b73970c6
            attrs[prop]['save'] = 'str(self.%s)' % prop
        # Simple paths
        for prop in ['conf_file', 'root_img', 'volatile_img', 'private_img']:
            attrs[prop]['save'] = 'self.relative_path(self.%s)' % prop
            attrs[prop]['save_skip'] = 'self.%s is None' % prop

        attrs['mac']['save'] = 'str(self._mac)'
        attrs['mac']['save_skip'] = 'self._mac is None'

        attrs['netvm']['save'] = 'str(self.netvm.qid) if self.netvm is not None else "none"'
        attrs['netvm']['save_attr'] = "netvm_qid"
        attrs['template']['save'] = 'str(self.template.qid) if self.template else "none"'
        attrs['template']['save_attr'] = "template_qid"
        attrs['label']['save'] = 'self.label.name'

        # fire hooks
        for hook in self.hooks_get_attrs_config:
            attrs = hook(self, attrs)
        return attrs

    def __basic_parse_xml_attr(self, value):
        if value is None:
            return None
        if value.lower() == "none":
            return None
        if value.lower() == "true":
            return True
        if value.lower() == "false":
            return False
        if value.isdigit():
            return int(value)
        return value

    def __init__(self, **kwargs):

        collection = None
        if 'collection' in kwargs:
            collection = kwargs['collection']
        else:
            raise ValueError("No collection given to QubesVM constructor")

        # Special case for template b/c it is given in "template_qid" property
        if "xml_element" in kwargs and kwargs["xml_element"].get("template_qid"):
            template_qid = kwargs["xml_element"].get("template_qid")
            if template_qid.lower() != "none":
                if int(template_qid) in collection:
                    kwargs["template"] = collection[int(template_qid)]
                else:
                    raise ValueError("Unknown template with QID %s" % template_qid)
        attrs = self.get_attrs_config()
        for attr_name in sorted(attrs, key=lambda _x: attrs[_x]['order'] if 'order' in attrs[_x] else 1000):
            attr_config = attrs[attr_name]
            attr = attr_name
            if 'attr' in attr_config:
                attr = attr_config['attr']
            value = None
            if attr_name in kwargs:
                value = kwargs[attr_name]
            elif 'xml_element' in kwargs and kwargs['xml_element'].get(attr_name) is not None:
                if 'xml_deserialize' in attr_config and callable(attr_config['xml_deserialize']):
                    value = attr_config['xml_deserialize'](kwargs['xml_element'].get(attr_name))
                else:
                    value = self.__basic_parse_xml_attr(kwargs['xml_element'].get(attr_name))
            else:
                if 'default' in attr_config:
                    value = attr_config['default']
            if 'eval' in attr_config:
                setattr(self, attr, eval(attr_config['eval']))
            else:
                #print "setting %s to %s" % (attr, value)
                setattr(self, attr, value)

        #Init private attrs
        self.__qid = self._qid

        assert self.__qid < qubes_max_qid, "VM id out of bounds!"
        assert self.name is not None

        if not self.verify_name(self.name):
            raise QubesException("Invalid characters in VM name")

        if self.netvm is not None:
            self.netvm.connected_vms[self.qid] = self

        # Not in generic way to not create QubesHost() to frequently
        if self.maxmem is None:
            qubes_host = QubesHost()
            total_mem_mb = qubes_host.memory_total/1024
            self.maxmem = total_mem_mb/2

        # By default allow use all VCPUs
        if self.vcpus is None:
            qubes_host = QubesHost()
            self.vcpus = qubes_host.no_cpus

        # Always set if meminfo-writer should be active or not
        if 'meminfo-writer' not in self.services:
            self.services['meminfo-writer'] = not (len(self.pcidevs) > 0)

        # Additionally force meminfo-writer disabled when VM have PCI devices
        if len(self.pcidevs) > 0:
            self.services['meminfo-writer'] = False

        # Some additional checks for template based VM
        if self.template is not None:
            if not self.template.is_template():
                print >> sys.stderr, "ERROR: template_qid={0} doesn't point to a valid TemplateVM".\
                    format(self.template.qid)
                return False
            self.template.appvms[self.qid] = self
        else:
            assert self.root_img is not None, "Missing root_img for standalone VM!"

        self.xid = -1
        self.xid = self.get_xid()

        # fire hooks
        for hook in self.hooks_init:
            hook(self)

    def absolute_path(self, arg, default):
        if arg is not None and os.path.isabs(arg):
            return arg
        else:
            return os.path.join(self.dir_path, (arg if arg is not None else default))

    def relative_path(self, arg):
        return arg.replace(self.dir_path + '/', '')

    @property
    def qid(self):
        return self.__qid

    @property
    def label(self):
        return self._label

    @label.setter
    def label(self, new_label):
        self._label = new_label
        if self.icon_path:
            try:
                os.remove(self.icon_path)
            except:
                pass
            os.symlink (new_label.icon_path, self.icon_path)
            subprocess.call(['sudo', 'xdg-icon-resource', 'forceupdate'])

        # fire hooks
        for hook in self.hooks_label_setter:
            hook(self, new_label)

    @property
    def netvm(self):
        return self._netvm

    # Don't know how properly call setter from base class, so workaround it...
    @netvm.setter
    def netvm(self, new_netvm):
        self._set_netvm(new_netvm)
        # fire hooks
        for hook in self.hooks_netvm_setter:
            hook(self, new_netvm)

    def _set_netvm(self, new_netvm):
        if self.is_running() and new_netvm is not None and not new_netvm.is_running():
            raise QubesException("Cannot dynamically attach to stopped NetVM")
        if self.netvm is not None:
            self.netvm.connected_vms.pop(self.qid)
            if self.is_running():
                subprocess.call(["xl", "network-detach", self.name, "0"], stderr=subprocess.PIPE)
                if hasattr(self.netvm, 'post_vm_net_detach'):
                    self.netvm.post_vm_net_detach(self)

        if new_netvm is None:
            if not self._do_not_reset_firewall:
                # Set also firewall to block all traffic as discussed in #370
                if os.path.exists(self.firewall_conf):
                    shutil.copy(self.firewall_conf, os.path.join(system_path["qubes_base_dir"],
                                "backup", "%s-firewall-%s.xml" % (self.name,
                                time.strftime('%Y-%m-%d-%H:%M:%S'))))
                self.write_firewall_conf({'allow': False, 'allowDns': False,
                        'allowIcmp': False, 'allowYumProxy': False, 'rules': []})
        else:
            new_netvm.connected_vms[self.qid]=self

        self._netvm = new_netvm

        if new_netvm is None:
            return

        if self.is_running():
            # refresh IP, DNS etc
            self.create_xenstore_entries()
            self.attach_network()
            if hasattr(self.netvm, 'post_vm_net_attach'):
                self.netvm.post_vm_net_attach(self)

    @property
    def ip(self):
        if self.netvm is not None:
            return self.netvm.get_ip_for_vm(self.qid)
        else:
            return None

    @property
    def netmask(self):
        if self.netvm is not None:
            return self.netvm.netmask
        else:
            return None

    @property
    def gateway(self):
        # This is gateway IP for _other_ VMs, so make sense only in NetVMs
        return None

    @property
    def secondary_dns(self):
        if self.netvm is not None:
            return self.netvm.secondary_dns
        else:
            return None

    @property
    def vif(self):
        if self.xid < 0:
            return None
        if self.netvm is None:
            return None
        return "vif{0}.+".format(self.xid)

    @property
    def mac(self):
        if self._mac is not None:
            return self._mac
        else:
            return "00:16:3E:5E:6C:{qid:02X}".format(qid=self.qid)

    @mac.setter
    def mac(self, new_mac):
        self._mac = new_mac

    @property
    def updateable(self):
        return self.template is None

    # Leaved for compatibility
    def is_updateable(self):
        return self.updateable

    def is_networked(self):
        if self.is_netvm():
            return True

        if self.netvm is not None:
            return True
        else:
            return False

    def verify_name(self, name):
        return re.match(r"^[a-zA-Z][a-zA-Z0-9_-]*$", name) is not None

    def pre_rename(self, new_name):
        # fire hooks
        for hook in self.hooks_pre_rename:
            hook(self, new_name)

    def set_name(self, name):
        if self.is_running():
            raise QubesException("Cannot change name of running VM!")

        if not self.verify_name(name):
            raise QubesException("Invalid characters in VM name")

        self.pre_rename(name)

        new_conf = os.path.join(self.dir_path, name + '.conf')
        if os.path.exists(self.conf_file):
            os.rename(self.conf_file, new_conf)
        old_dirpath = self.dir_path
        new_dirpath = os.path.join(os.path.dirname(self.dir_path), name)
        os.rename(old_dirpath, new_dirpath)
        self.dir_path = new_dirpath
        old_name = self.name
        self.name = name
        if self.private_img is not None:
            self.private_img = self.private_img.replace(old_dirpath, new_dirpath)
        if self.root_img is not None:
            self.root_img = self.root_img.replace(old_dirpath, new_dirpath)
        if self.volatile_img is not None:
            self.volatile_img = self.volatile_img.replace(old_dirpath, new_dirpath)
        if self.conf_file is not None:
            self.conf_file = new_conf.replace(old_dirpath, new_dirpath)
        if self.icon_path is not None:
            self.icon_path = self.icon_path.replace(old_dirpath, new_dirpath)
        if hasattr(self, 'kernels_dir') and self.kernels_dir is not None:
            self.kernels_dir = self.kernels_dir.replace(old_dirpath, new_dirpath)

        self.post_rename(old_name)

    def post_rename(self, old_name):
        # fire hooks
        for hook in self.hooks_post_rename:
            hook(self, old_name)

    @property
    def autostart(self):
        return self._autostart

    @autostart.setter
    def autostart(self, value):
        if value:
            retcode = subprocess.call(["sudo", "systemctl", "enable", "qubes-vm@%s.service" % self.name])
        else:
            retcode = subprocess.call(["sudo", "systemctl", "disable", "qubes-vm@%s.service" % self.name])
        if retcode != 0:
            raise QubesException("Failed to set autostart for VM via systemctl")
        self._autostart = bool(value)

    @classmethod
    def is_template_compatible(cls, template):
        """Check if given VM can be a template for this VM"""
        # FIXME: check if the value is instance of QubesTemplateVM, not the VM
        # type. The problem is while this file is loaded, QubesTemplateVM is
        # not defined yet.
        if template and (not template.is_template() or template.type != "TemplateVM"):
            return False
        return True

    @property
    def template(self):
        return self._template

    @template.setter
    def template(self, value):
        if self._template is None and value is not None:
            raise QubesException("Cannot set template for standalone VM")
        if value and not self.is_template_compatible(value):
            raise QubesException("Incompatible template type %s with VM of type %s" % (value.type, self.type))
        self._template = value

    def is_template(self):
        return False

    def is_appvm(self):
        return False

    def is_netvm(self):
        return False

    def is_proxyvm(self):
        return False

    def is_disposablevm(self):
        return False

    def _xid_to_name(self, xid):
        if xid in xid_to_name_cache:
            return xid_to_name_cache[xid]
        else:
            domname = xl_ctx.domid_to_name(xid)
            if domname:
                xid_to_name_cache[xid] = domname
            return domname

    def get_xl_dominfo(self):
        if dry_run:
            return

        start_xid = self.xid

        domains = xl_ctx.list_domains()
        for dominfo in domains:
            if dominfo.domid == start_xid:
                return dominfo
            elif dominfo.domid < start_xid:
                # the current XID can't lower than one noticed earlier, if VM
                # was restarted in the meantime, the next XID will greater
                continue
            domname = self._xid_to_name(dominfo.domid)
            if domname == self.name:
                self.xid = dominfo.domid
                return dominfo
        return None

    def get_xc_dominfo(self):
        if dry_run:
            return

        start_xid = self.xid
        if start_xid < 0:
            start_xid = 0
        try:
            domains = xc.domain_getinfo(start_xid, qubes_max_qid)
        except xen.lowlevel.xc.Error:
            return None

        # If previous XID is still valid, this is the right domain - XID can't
        # be reused for another domain until system reboot
        if start_xid > 0 and domains[0]['domid'] == start_xid:
            return domains[0]

        for dominfo in domains:
            domname = self._xid_to_name(dominfo['domid'])
            if domname == self.name:
                return dominfo
        return None

    def get_xid(self):
        if dry_run:
            return 666

        dominfo = self.get_xc_dominfo()
        if dominfo:
            self.xid = dominfo['domid']
            return self.xid
        else:
            return -1

    def get_uuid(self):

        dominfo = self.get_xl_dominfo()
        if dominfo:
            vmuuid = uuid.UUID(''.join('%02x' % b for b in dominfo.uuid))
            return vmuuid
        else:
            return None

    def get_mem(self):
        if dry_run:
            return 666

        dominfo = self.get_xc_dominfo()
        if dominfo:
            return dominfo['mem_kb']
        else:
            return 0

    def get_mem_static_max(self):
        if dry_run:
            return 666

        dominfo = self.get_xc_dominfo()
        if dominfo:
            return dominfo['maxmem_kb']
        else:
            return 0

    def get_per_cpu_time(self):
        if dry_run:
            import random
            return random.random() * 100

        dominfo = self.get_xc_dominfo()
        if dominfo:
            return dominfo['cpu_time']/dominfo['online_vcpus']
        else:
            return 0

    def get_disk_utilization_root_img(self):
        if not os.path.exists(self.root_img):
            return 0

        return self.get_disk_usage(self.root_img)

    def get_root_img_sz(self):
        if not os.path.exists(self.root_img):
            return 0

        return os.path.getsize(self.root_img)

    def get_power_state(self):
        if dry_run:
            return "NA"

        dominfo = self.get_xc_dominfo()
        if dominfo:
            if dominfo['paused']:
                return "Paused"
            elif dominfo['crashed']:
                return "Crashed"
            elif dominfo['shutdown']:
                if dominfo['shutdown_reason'] == 2:
                    return "Suspended"
                else:
                    return "Halting"
            elif dominfo['dying']:
                return "Dying"
            else:
                if not self.is_fully_usable():
                    return "Transient"
                else:
                    return "Running"
        else:
            return 'Halted'

        return "NA"

    def is_guid_running(self):
        xid = self.get_xid()
        if xid < 0:
            return False
        if not os.path.exists('/var/run/qubes/guid-running.%d' % xid):
            return False
        return True

    def is_fully_usable(self):
        # Running gui-daemon implies also VM running
        if not self.is_guid_running():
            return False
        # currently qrexec daemon doesn't cleanup socket in /var/run/qubes, so
        # it can be left from some other VM
        return True

    def is_running(self):
        # in terms of Xen and internal logic - starting VM is running
        if self.get_power_state() in ["Running", "Transient", "Halting"]:
            return True
        else:
            return False

    def is_paused(self):
        if self.get_power_state() == "Paused":
            return True
        else:
            return False

    def get_start_time(self):
        if not self.is_running():
            return None

        dominfo = self.get_xl_dominfo()

        uuid = self.get_uuid()

        start_time = xs.read('', "/vm/%s/start_time" % str(uuid))
        if start_time != '':
            return datetime.datetime.fromtimestamp(float(start_time))
        else:
            return None

    def is_outdated(self):
        # Makes sense only on VM based on template
        if self.template is None:
            return False

        if not self.is_running():
            return False

        rootimg_inode = os.stat(self.template.root_img)
        try:
            rootcow_inode = os.stat(self.template.rootcow_img)
        except OSError:
            # The only case when rootcow_img doesn't exists is in the middle of
            # commit_changes, so VM is outdated right now
            return True

        current_dmdev = "/dev/mapper/snapshot-{0:x}:{1}-{2:x}:{3}".format(
                rootimg_inode[2], rootimg_inode[1],
                rootcow_inode[2], rootcow_inode[1])

        # 51712 (0xCA00) is xvda
        #  backend node name not available through xenapi :(
        used_dmdev = xs.read('', "/local/domain/0/backend/vbd/{0}/51712/node".format(self.get_xid()))

        return used_dmdev != current_dmdev

    def get_disk_usage(self, file_or_dir):
        if not os.path.exists(file_or_dir):
            return 0
        p = subprocess.Popen (["du", "-s", "--block-size=1", file_or_dir],
                              stdout=subprocess.PIPE)
        result = p.communicate()
        m = re.match(r"^(\d+)\s.*", result[0])
        sz = int(m.group(1)) if m is not None else 0
        return sz

    def get_disk_utilization(self):
        return self.get_disk_usage(self.dir_path)

    def get_disk_utilization_private_img(self):
        return self.get_disk_usage(self.private_img)

    def get_private_img_sz(self):
        if not os.path.exists(self.private_img):
            return 0

        return os.path.getsize(self.private_img)

    def resize_private_img(self, size):
        assert size >= self.get_private_img_sz(), "Cannot shrink private.img"

        f_private = open (self.private_img, "a+b")
        f_private.truncate (size)
        f_private.close ()

        retcode = 0
        if self.is_running():
            # find loop device
            p = subprocess.Popen (["sudo", "losetup", "--associated", self.private_img],
                    stdout=subprocess.PIPE)
            result = p.communicate()
            m = re.match(r"^(/dev/loop\d+):\s", result[0])
            if m is None:
                raise QubesException("ERROR: Cannot find loop device!")

            loop_dev = m.group(1)

            # resize loop device
            subprocess.check_call(["sudo", "losetup", "--set-capacity", loop_dev])

            retcode = self.run("while [ \"`blockdev --getsize64 /dev/xvdb`\" -lt {0} ]; do ".format(size) +
                "head /dev/xvdb > /dev/null; sleep 0.2; done; resize2fs /dev/xvdb", user="root", wait=True)
        if retcode != 0:
            raise QubesException("resize2fs failed")


    # FIXME: should be outside of QubesVM?
    def get_timezone(self):
        # fc18
        if os.path.islink('/etc/localtime'):
            return '/'.join(os.readlink('/etc/localtime').split('/')[-2:])
        # <=fc17
        elif os.path.exists('/etc/sysconfig/clock'):
            clock_config = open('/etc/sysconfig/clock', "r")
            clock_config_lines = clock_config.readlines()
            clock_config.close()
            zone_re = re.compile(r'^ZONE="(.*)"')
            for line in clock_config_lines:
                line_match = zone_re.match(line)
                if line_match:
                    return line_match.group(1)

        return None

    def cleanup_vifs(self):
        """
        Xend does not remove vif when backend domain is down, so we must do it
        manually
        """

        if not self.is_running():
            return

        dev_basepath = '/local/domain/%d/device/vif' % self.xid
        for dev in xs.ls('', dev_basepath):
            # check if backend domain is alive
            backend_xid = int(xs.read('', '%s/%s/backend-id' % (dev_basepath, dev)))
            if xl_ctx.domid_to_name(backend_xid) is not None:
                # check if device is still active
                if xs.read('', '%s/%s/state' % (dev_basepath, dev)) == '4':
                    continue
            # remove dead device
            xs.rm('', '%s/%s' % (dev_basepath, dev))

    def create_xenstore_entries(self, xid = None):
        if dry_run:
            return

        if xid is None:
            xid = self.xid

        domain_path = xs.get_domain_path(xid)

        # Set Xen Store entires with VM networking info:

        xs.write('', "{0}/qubes-vm-type".format(domain_path),
                self.type)
        xs.write('', "{0}/qubes-vm-updateable".format(domain_path),
                str(self.updateable))

        if self.is_netvm():
            xs.write('',
                    "{0}/qubes-netvm-gateway".format(domain_path),
                    self.gateway)
            xs.write('',
                    "{0}/qubes-netvm-secondary-dns".format(domain_path),
                    self.secondary_dns)
            xs.write('',
                    "{0}/qubes-netvm-netmask".format(domain_path),
                    self.netmask)
            xs.write('',
                    "{0}/qubes-netvm-network".format(domain_path),
                    self.network)

        if self.netvm is not None:
            xs.write('', "{0}/qubes-ip".format(domain_path), self.ip)
            xs.write('', "{0}/qubes-netmask".format(domain_path),
                    self.netvm.netmask)
            xs.write('', "{0}/qubes-gateway".format(domain_path),
                    self.netvm.gateway)
            xs.write('',
                    "{0}/qubes-secondary-dns".format(domain_path),
                    self.netvm.secondary_dns)

        tzname = self.get_timezone()
        if tzname:
             xs.write('',
                     "{0}/qubes-timezone".format(domain_path),
                     tzname)

        for srv in self.services.keys():
            # convert True/False to "1"/"0"
            xs.write('', "{0}/qubes-service/{1}".format(domain_path, srv),
                    str(int(self.services[srv])))

        xs.write('',
                "{0}/qubes-block-devices".format(domain_path),
                '')

        xs.write('',
                "{0}/qubes-usb-devices".format(domain_path),
                '')

        xs.write('', "{0}/qubes-debug-mode".format(domain_path),
                str(int(self.debug)))

        # Fix permissions
        xs.set_permissions('', '{0}/device'.format(domain_path),
                [{ 'dom': xid }])
        xs.set_permissions('', '{0}/memory'.format(domain_path),
                [{ 'dom': xid }])
        xs.set_permissions('', '{0}/qubes-block-devices'.format(domain_path),
                [{ 'dom': xid }])
        xs.set_permissions('', '{0}/qubes-usb-devices'.format(domain_path),
                [{ 'dom': xid }])

        # fire hooks
        for hook in self.hooks_create_xenstore_entries:
            hook(self, xid=xid)

    def get_rootdev(self, source_template=None):
        if self.template:
            return "'script:snapshot:{dir}/root.img:{dir}/root-cow.img,xvda,r',".format(dir=self.template.dir_path)
        else:
            return "'script:file:{dir}/root.img,xvda,w',".format(dir=self.dir_path)

    def get_config_params(self, source_template=None):
        args = {}
        args['name'] = self.name
        if hasattr(self, 'kernels_dir'):
            args['kerneldir'] = self.kernels_dir
        args['vmdir'] = self.dir_path
        args['pcidev'] = str(self.pcidevs).strip('[]')
        args['mem'] = str(self.memory)
        if self.maxmem < self.memory:
            args['mem'] = str(self.maxmem)
        args['maxmem'] = str(self.maxmem)
        if 'meminfo-writer' in self.services and not self.services['meminfo-writer']:
            # If dynamic memory management disabled, set maxmem=mem
            args['maxmem'] = args['mem']
        args['vcpus'] = str(self.vcpus)
        if self.netvm is not None:
            args['ip'] = self.ip
            args['mac'] = self.mac
            args['gateway'] = self.netvm.gateway
            args['dns1'] = self.netvm.gateway
            args['dns2'] = self.secondary_dns
            args['netmask'] = self.netmask
            args['netdev'] = "'mac={mac},script=/etc/xen/scripts/vif-route-qubes,ip={ip}".format(ip=self.ip, mac=self.mac)
            if self.netvm.qid != 0:
                args['netdev'] += ",backend={0}".format(self.netvm.name)
            args['netdev'] += "'"
            args['disable_network'] = '';
        else:
            args['ip'] = ''
            args['mac'] = ''
            args['gateway'] = ''
            args['dns1'] = ''
            args['dns2'] = ''
            args['netmask'] = ''
            args['netdev'] = ''
            args['disable_network'] = '#';
        args['rootdev'] = self.get_rootdev(source_template=source_template)
        args['privatedev'] = "'script:file:{dir}/private.img,xvdb,w',".format(dir=self.dir_path)
        args['volatiledev'] = "'script:file:{dir}/volatile.img,xvdc,w',".format(dir=self.dir_path)
        if hasattr(self, 'kernel'):
            modulesmode='r'
            if self.kernel is None:
                modulesmode='w'
            args['otherdevs'] = "'script:file:{dir}/modules.img,xvdd,{mode}',".format(dir=self.kernels_dir, mode=modulesmode)
        if hasattr(self, 'kernelopts'):
            args['kernelopts'] = self.kernelopts
            if self.debug:
                print >> sys.stderr, "--> Debug mode: adding 'earlyprintk=xen' to kernel opts"
                args['kernelopts'] += ' earlyprintk=xen'

        # fire hooks
        for hook in self.hooks_get_config_params:
            args = hook(self, args)

        return args

    @property
    def uses_custom_config(self):
        return self.conf_file != self.absolute_path(self.name + ".conf", None)

    def create_config_file(self, file_path = None, source_template = None, prepare_dvm = False):
        if file_path is None:
            file_path = self.conf_file
            if self.uses_custom_config:
                return
        if source_template is None:
            source_template = self.template

        f_conf_template = open(self.config_file_template, 'r')
        conf_template = f_conf_template.read()
        f_conf_template.close()

        template_params = self.get_config_params(source_template)
        if prepare_dvm:
            template_params['name'] = '%NAME%'
            template_params['privatedev'] = ''
            template_params['netdev'] = re.sub(r"ip=[0-9.]*", "ip=%IP%", template_params['netdev'])
        conf_appvm = open(file_path, "w")

        conf_appvm.write(conf_template.format(**template_params))
        conf_appvm.close()

    def create_on_disk(self, verbose, source_template = None):
        if source_template is None:
            source_template = self.template
        assert source_template is not None

        if dry_run:
            return

        if verbose:
            print >> sys.stderr, "--> Creating directory: {0}".format(self.dir_path)
        os.mkdir (self.dir_path)

        if verbose:
            print >> sys.stderr, "--> Creating the VM config file: {0}".format(self.conf_file)

        self.create_config_file(source_template = source_template)

        template_priv = source_template.private_img
        if verbose:
            print >> sys.stderr, "--> Copying the template's private image: {0}".\
                    format(template_priv)

        # We prefer to use Linux's cp, because it nicely handles sparse files
        retcode = subprocess.call (["cp", template_priv, self.private_img])
        if retcode != 0:
            raise IOError ("Error while copying {0} to {1}".\
                           format(template_priv, self.private_img))

        if self.updateable:
            template_root = source_template.root_img
            if verbose:
                print >> sys.stderr, "--> Copying the template's root image: {0}".\
                        format(template_root)

            # We prefer to use Linux's cp, because it nicely handles sparse files
            retcode = subprocess.call (["cp", template_root, self.root_img])
            if retcode != 0:
                raise IOError ("Error while copying {0} to {1}".\
                               format(template_root, self.root_img))

            kernels_dir = source_template.kernels_dir
            if verbose:
                print >> sys.stderr, "--> Copying the kernel (set kernel \"none\" to use it): {0}".\
                        format(kernels_dir)

            os.mkdir (self.dir_path + '/kernels')
            for f in ("vmlinuz", "initramfs", "modules.img"):
                shutil.copy(os.path.join(kernels_dir, f),
                        os.path.join(self.dir_path, vm_files["kernels_subdir"], f))

        # Create volatile.img
        self.reset_volatile_storage(source_template = source_template, verbose=verbose)

        if verbose:
            print >> sys.stderr, "--> Creating icon symlink: {0} -> {1}".format(self.icon_path, self.label.icon_path)
        os.symlink (self.label.icon_path, self.icon_path)

        # fire hooks
        for hook in self.hooks_create_on_disk:
            hook(self, verbose, source_template=source_template)

    def get_clone_attrs(self):
        attrs = ['kernel', 'uses_default_kernel', 'netvm', 'uses_default_netvm', \
            'memory', 'maxmem', 'kernelopts', 'uses_default_kernelopts', 'services', 'vcpus', \
            '_mac', 'pcidevs', 'include_in_backups', '_label']

        # fire hooks
        for hook in self.hooks_get_clone_attrs:
            attrs = hook(self, attrs)

        return attrs

    def clone_attrs(self, src_vm):
        self._do_not_reset_firewall = True
        for prop in self.get_clone_attrs():
            setattr(self, prop, getattr(src_vm, prop))
        self._do_not_reset_firewall = False

    def clone_disk_files(self, src_vm, verbose):
        if dry_run:
            return

        if src_vm.is_running():
            raise QubesException("Attempt to clone a running VM!")

        if verbose:
            print >> sys.stderr, "--> Creating directory: {0}".format(self.dir_path)
        os.mkdir (self.dir_path)

        if src_vm.private_img is not None and self.private_img is not None:
            if verbose:
                print >> sys.stderr, "--> Copying the private image:\n{0} ==>\n{1}".\
                        format(src_vm.private_img, self.private_img)
            # We prefer to use Linux's cp, because it nicely handles sparse files
            retcode = subprocess.call (["cp", src_vm.private_img, self.private_img])
            if retcode != 0:
                raise IOError ("Error while copying {0} to {1}".\
                               format(src_vm.private_img, self.private_img))

        if src_vm.updateable and src_vm.root_img is not None and self.root_img is not None:
            if verbose:
                print >> sys.stderr, "--> Copying the root image:\n{0} ==>\n{1}".\
                        format(src_vm.root_img, self.root_img)
            # We prefer to use Linux's cp, because it nicely handles sparse files
            retcode = subprocess.call (["cp", src_vm.root_img, self.root_img])
            if retcode != 0:
                raise IOError ("Error while copying {0} to {1}".\
                           format(src_vm.root_img, self.root_img))

        if src_vm.icon_path is not None and self.icon_path is not None:
            if os.path.exists (src_vm.dir_path):
                if os.path.islink(src_vm.icon_path):
                    icon_path = os.readlink(src_vm.icon_path)
                    if verbose:
                        print >> sys.stderr, "--> Creating icon symlink: {0} -> {1}".format(self.icon_path, icon_path)
                    os.symlink (icon_path, self.icon_path)
                else:
                    if verbose:
                        print >> sys.stderr, "--> Copying icon: {0} -> {1}".format(src_vm.icon_path, self.icon_path)
                    shutil.copy(src_vm.icon_path, self.icon_path)

        # fire hooks
        for hook in self.hooks_clone_disk_files:
            hook(self, src_vm, verbose)

    def verify_files(self):
        if dry_run:
            return

        if not os.path.exists (self.dir_path):
            raise QubesException (
                "VM directory doesn't exist: {0}".\
                format(self.dir_path))

        if self.updateable and not os.path.exists (self.root_img):
            raise QubesException (
                "VM root image file doesn't exist: {0}".\
                format(self.root_img))

        if not os.path.exists (self.private_img):
            raise QubesException (
                "VM private image file doesn't exist: {0}".\
                format(self.private_img))

        if not os.path.exists (os.path.join(self.kernels_dir, 'vmlinuz')):
            raise QubesException (
                "VM kernel does not exists: {0}".\
                format(os.path.join(self.kernels_dir, 'vmlinuz')))

        if not os.path.exists (os.path.join(self.kernels_dir, 'initramfs')):
            raise QubesException (
                "VM initramfs does not exists: {0}".\
                format(os.path.join(self.kernels_dir, 'initramfs')))

        if not os.path.exists (os.path.join(self.kernels_dir, 'modules.img')):
            raise QubesException (
                "VM kernel modules image does not exists: {0}".\
                format(os.path.join(self.kernels_dir, 'modules.img')))

        # fire hooks
        for hook in self.hooks_verify_files:
            hook(self)

        return True

    def reset_volatile_storage(self, source_template = None, verbose = False):
        assert not self.is_running(), "Attempt to clean volatile image of running VM!"

        if source_template is None:
            source_template = self.template

        # Only makes sense on template based VM
        if source_template is None:
            # For StandaloneVM create it only if not already exists (eg after backup-restore)
            if not os.path.exists(self.volatile_img):
                if verbose:
                    print >> sys.stderr, "--> Creating volatile image: {0}...".format (self.volatile_img)
                f_root = open (self.root_img, "r")
                f_root.seek(0, os.SEEK_END)
                root_size = f_root.tell()
                f_root.close()
                subprocess.check_call([system_path["prepare_volatile_img_cmd"], self.volatile_img, str(root_size / 1024 / 1024)])
            return

        if verbose:
            print >> sys.stderr, "--> Cleaning volatile image: {0}...".format (self.volatile_img)
        if dry_run:
            return
        if os.path.exists (self.volatile_img):
           os.remove (self.volatile_img)

        retcode = subprocess.call (["tar", "xf", source_template.clean_volatile_img, "-C", self.dir_path])
        if retcode != 0:
            raise IOError ("Error while unpacking {0} to {1}".\
                           format(source_template.clean_volatile_img, self.volatile_img))

    def remove_from_disk(self):
        if dry_run:
            return

        # fire hooks
        for hook in self.hooks_remove_from_disk:
            hook(self)

        shutil.rmtree (self.dir_path)

    def write_firewall_conf(self, conf):
        defaults = self.get_firewall_conf()
        for item in defaults.keys():
            if item not in conf:
                conf[item] = defaults[item]

        root = lxml.etree.Element(
                "QubesFirwallRules",
                policy = "allow" if conf["allow"] else "deny",
                dns = "allow" if conf["allowDns"] else "deny",
                icmp = "allow" if conf["allowIcmp"] else "deny",
                yumProxy = "allow" if conf["allowYumProxy"] else "deny"
        )

        for rule in conf["rules"]:
            # For backward compatibility
            if "proto" not in rule:
                if rule["portBegin"] is not None and rule["portBegin"] > 0:
                    rule["proto"] = "tcp"
                else:
                    rule["proto"] = "any"
            element = lxml.etree.Element(
                    "rule",
                    address=rule["address"],
                    proto=str(rule["proto"]),
            )
            if rule["netmask"] is not None and rule["netmask"] != 32:
                element.set("netmask", str(rule["netmask"]))
            if rule["portBegin"] is not None and rule["portBegin"] > 0:
                element.set("port", str(rule["portBegin"]))
            if rule["portEnd"] is not None and rule["portEnd"] > 0:
                element.set("toport", str(rule["portEnd"]))

            root.append(element)

        tree = lxml.etree.ElementTree(root)

        try:
            f = open(self.firewall_conf, 'a') # create the file if not exist
            f.close()

            with open(self.firewall_conf, 'w') as f:
                fcntl.lockf(f, fcntl.LOCK_EX)
                tree.write(f, encoding="UTF-8", pretty_print=True)
                fcntl.lockf(f, fcntl.LOCK_UN)
            f.close()
        except EnvironmentError as err:
            print >> sys.stderr, "{0}: save error: {1}".format(
                    os.path.basename(sys.argv[0]), err)
            return False

        # Automatically enable/disable 'yum-proxy-setup' service based on allowYumProxy
        if conf['allowYumProxy']:
            self.services['yum-proxy-setup'] = True
        else:
            if self.services.has_key('yum-proxy-setup'):
                self.services.pop('yum-proxy-setup')

        return True

    def has_firewall(self):
        return os.path.exists (self.firewall_conf)

    def get_firewall_defaults(self):
        return { "rules": list(), "allow": True, "allowDns": True, "allowIcmp": True, "allowYumProxy": False }

    def get_firewall_conf(self):
        conf = self.get_firewall_defaults()

        try:
            tree = lxml.etree.parse(self.firewall_conf)
            root = tree.getroot()

            conf["allow"] = (root.get("policy") == "allow")
            conf["allowDns"] = (root.get("dns") == "allow")
            conf["allowIcmp"] = (root.get("icmp") == "allow")
            conf["allowYumProxy"] = (root.get("yumProxy") == "allow")

            for element in root:
                rule = {}
                attr_list = ("address", "netmask", "proto", "port", "toport")

                for attribute in attr_list:
                    rule[attribute] = element.get(attribute)

                if rule["netmask"] is not None:
                    rule["netmask"] = int(rule["netmask"])
                else:
                    rule["netmask"] = 32

                if rule["port"] is not None:
                    rule["portBegin"] = int(rule["port"])
                else:
                    # backward compatibility
                    rule["portBegin"] = 0

                # For backward compatibility
                if rule["proto"] is None:
                    if rule["portBegin"] > 0:
                        rule["proto"] = "tcp"
                    else:
                        rule["proto"] = "any"

                if rule["toport"] is not None:
                    rule["portEnd"] = int(rule["toport"])
                else:
                    rule["portEnd"] = None

                del(rule["port"])
                del(rule["toport"])

                conf["rules"].append(rule)

        except EnvironmentError as err:
            return conf
        except (xml.parsers.expat.ExpatError,
                ValueError, LookupError) as err:
            print("{0}: load error: {1}".format(
                os.path.basename(sys.argv[0]), err))
            return None

        return conf

    def pci_add(self, pci):
        if not os.path.exists('/sys/bus/pci/devices/0000:%s' % pci):
            raise QubesException("Invalid PCI device: %s" % pci)
        if self.pcidevs.count(pci):
            # already added
            return
        self.pcidevs.append(pci)
        if self.is_running():
            try:
                subprocess.check_call(['sudo', system_path["qubes_pciback_cmd"], pci])
                subprocess.check_call(['sudo', 'xl', 'pci-attach', str(self.xid), pci])
            except Exception as e:
                print >>sys.stderr, "Failed to attach PCI device on the fly " \
                    "(%s), changes will be seen after VM restart" % str(e)

    def pci_remove(self, pci):
        if not self.pcidevs.count(pci):
            # not attached
            return
        self.pcidevs.remove(pci)
        if self.is_running():
            p = subprocess.Popen(['xl', 'pci-list', str(self.xid)],
                    stdout=subprocess.PIPE)
            result = p.communicate()
            m = re.search(r"^(\d+.\d+)\s+0000:%s$" % pci, result[0], flags=re.MULTILINE)
            if not m:
                print >>sys.stderr, "Device %s already detached" % pci
                return
            vmdev = m.group(1)
            try:
                self.run("QUBESRPC qubes.DetachPciDevice dom0", user="root",
                        localcmd="echo 00:%s" % vmdev, wait=True)
                subprocess.check_call(['sudo', 'xl', 'pci-detach', str(self.xid), pci])
            except Exception as e:
                print >>sys.stderr, "Failed to detach PCI device on the fly " \
                    "(%s), changes will be seen after VM restart" % str(e)

    def run(self, command, user = None, verbose = True, autostart = False, notify_function = None, passio = False, passio_popen = False, passio_stderr=False, ignore_stderr=False, localcmd = None, wait = False, gui = True):
        """command should be in form 'cmdline'
            When passio_popen=True, popen object with stdout connected to pipe.
            When additionally passio_stderr=True, stderr also is connected to pipe.
            When ignore_stderr=True, stderr is connected to /dev/null.
            """

        if user is None:
            user = self.default_user
        null = None
        if not self.is_running() and not self.is_paused():
            if not autostart:
                raise QubesException("VM not running")

            try:
                if notify_function is not None:
                    notify_function ("info", "Starting the '{0}' VM...".format(self.name))
                elif verbose:
                    print >> sys.stderr, "Starting the VM '{0}'...".format(self.name)
                xid = self.start(verbose=verbose, start_guid = gui, notify_function=notify_function)

            except (IOError, OSError, QubesException) as err:
                raise QubesException("Error while starting the '{0}' VM: {1}".format(self.name, err))
            except (MemoryError) as err:
                raise QubesException("Not enough memory to start '{0}' VM! Close one or more running VMs and try again.".format(self.name))

        xid = self.get_xid()
        if gui and os.getenv("DISPLAY") is not None and not self.is_guid_running():
            self.start_guid(verbose = verbose, notify_function = notify_function)

        args = [system_path["qrexec_client_path"], "-d", str(xid), "%s:%s" % (user, command)]
        if localcmd is not None:
            args += [ "-l", localcmd]
        if passio:
            os.execv(system_path["qrexec_client_path"], args)
            exit(1)

        call_kwargs = {}
        if ignore_stderr:
            null = open("/dev/null", "w")
            call_kwargs['stderr'] = null

        if passio_popen:
            popen_kwargs={'stdout': subprocess.PIPE}
            popen_kwargs['stdin'] = subprocess.PIPE
            if passio_stderr:
                popen_kwargs['stderr'] = subprocess.PIPE
            else:
                popen_kwargs['stderr'] = call_kwargs.get('stderr', None)
            p = subprocess.Popen (args, **popen_kwargs)
            if null:
                null.close()
            return p
        if not wait:
            args += ["-e"]
        retcode = subprocess.call(args, **call_kwargs)
        if null:
            null.close()
        return retcode

    def attach_network(self, verbose = False, wait = True, netvm = None):
        if dry_run:
            return

        if not self.is_running():
            raise QubesException ("VM not running!")

        if netvm is None:
            netvm = self.netvm

        if netvm is None:
            raise QubesException ("NetVM not set!")

        if netvm.qid != 0:
            if not netvm.is_running():
                if verbose:
                    print >> sys.stderr, "--> Starting NetVM {0}...".format(netvm.name)
                netvm.start()

        xs_path = '/local/domain/%d/device/vif/0/state' % (self.xid)
        if xs.read('', xs_path) is not None:
            # TODO: check its state and backend state (this can be stale vif after NetVM restart)
            if verbose:
                print >> sys.stderr, "NOTICE: Network already attached"
                return

        xm_cmdline = ["/usr/sbin/xl", "network-attach", str(self.xid), "script=/etc/xen/scripts/vif-route-qubes", "ip="+self.ip, "backend="+netvm.name ]
        retcode = subprocess.call (xm_cmdline)
        if retcode != 0:
            print >> sys.stderr, ("WARNING: Cannot attach to network to '{0}'!".format(self.name))
        if wait:
            tries = 0
            while xs.read('', xs_path) != '4':
                tries += 1
                if tries > 50:
                    raise QubesException ("Network attach timed out!")
                time.sleep(0.2)

    def wait_for_session(self, notify_function = None):
        #self.run('echo $$ >> /tmp/qubes-session-waiter; [ ! -f /tmp/qubes-session-env ] && exec sleep 365d', ignore_stderr=True, gui=False, wait=True)

        # Note : User root is redefined to SYSTEM in the Windows agent code
        p = self.run('QUBESRPC qubes.WaitForSession none', user="root", passio_popen=True, gui=False, wait=True)
        p.communicate(input=self.default_user)

    def start_guid(self, verbose = True, notify_function = None):
        if verbose:
            print >> sys.stderr, "--> Starting Qubes GUId..."
        xid = self.get_xid()

        guid_cmd = [system_path["qubes_guid_path"], "-d", str(xid), "-c", self.label.color, "-i", self.label.icon_path, "-l", str(self.label.index)]
        if self.debug:
            guid_cmd += ['-v', '-v']
        retcode = subprocess.call (guid_cmd)
        if (retcode != 0) :
            raise QubesException("Cannot start qubes-guid!")

        if verbose:
            print >> sys.stderr, "--> Sending monitor layout..."

        try:
            subprocess.call([system_path["monitor_layout_notify_cmd"], self.name])
        except Exception as e:
            print >>sys.stderr, "ERROR: %s" % e

        if verbose:
            print >> sys.stderr, "--> Waiting for qubes-session..."

        self.wait_for_session(notify_function)

    def start_qrexec_daemon(self, verbose = False, notify_function = None):
        if verbose:
            print >> sys.stderr, "--> Starting the qrexec daemon..."
        xid = self.get_xid()
        qrexec_env = os.environ
        qrexec_env['QREXEC_STARTUP_TIMEOUT'] = str(self.qrexec_timeout)
        retcode = subprocess.call ([system_path["qrexec_daemon_path"], str(xid), self.name, self.default_user], env=qrexec_env)
        if (retcode != 0) :
            self.force_shutdown(xid=xid)
            raise OSError ("ERROR: Cannot execute qrexec-daemon!")

    def start(self, debug_console = False, verbose = False, preparing_dvm = False, start_guid = True, notify_function = None):
        if dry_run:
            return

        # Intentionally not used is_running(): eliminate also "Paused", "Crashed", "Halting"
        if self.get_power_state() != "Halted":
            raise QubesException ("VM is already running!")

        self.verify_files()

        if self.netvm is not None:
            if self.netvm.qid != 0:
                if not self.netvm.is_running():
                    if verbose:
                        print >> sys.stderr, "--> Starting NetVM {0}...".format(self.netvm.name)
                    self.netvm.start(verbose = verbose, start_guid = start_guid, notify_function = notify_function)

        self.reset_volatile_storage(verbose=verbose)
        if verbose:
            print >> sys.stderr, "--> Loading the VM (type = {0})...".format(self.type)

        # refresh config file
        self.create_config_file()

        mem_required = int(self.memory) * 1024 * 1024
        qmemman_client = QMemmanClient()
        try:
            got_memory = qmemman_client.request_memory(mem_required)
        except IOError as e:
            raise IOError("ERROR: Failed to connect to qmemman: %s" % str(e))
        if not got_memory:
            qmemman_client.close()
            raise MemoryError ("ERROR: insufficient memory to start VM '%s'" % self.name)

        # Bind pci devices to pciback driver
        for pci in self.pcidevs:
            try:
                subprocess.check_call(['sudo', system_path["qubes_pciback_cmd"], pci])
            except subprocess.CalledProcessError:
                raise QubesException("Failed to prepare PCI device %s" % pci)

        xl_cmdline = ['sudo', '/usr/sbin/xl', 'create', self.conf_file, '-q', '-p']

        try:
            subprocess.check_call(xl_cmdline)
        except:
            raise QubesException("Failed to load VM config")

        xid = self.get_xid()
        self.xid = xid

        if preparing_dvm:
            self.services['qubes-dvm'] = True
        if verbose:
            print >> sys.stderr, "--> Setting Xen Store info for the VM..."
        self.create_xenstore_entries(xid)

        qvm_collection = QubesVmCollection()
        qvm_collection.lock_db_for_reading()
        qvm_collection.load()
        qvm_collection.unlock_db()

        if verbose:
            print >> sys.stderr, "--> Updating firewall rules..."
        for vm in qvm_collection.values():
            if vm.is_proxyvm() and vm.is_running():
                vm.write_iptables_xenstore_entry()

        # fire hooks
        for hook in self.hooks_start:
            hook(self, verbose = verbose, preparing_dvm =  preparing_dvm,
                    start_guid = start_guid, notify_function = notify_function)

        if verbose:
            print >> sys.stderr, "--> Starting the VM..."
        xc.domain_unpause(xid)

# close() is not really needed, because the descriptor is close-on-exec
# anyway, the reason to postpone close() is that possibly xl is not done
# constructing the domain after its main process exits
# so we close() when we know the domain is up
# the successful unpause is some indicator of it
        qmemman_client.close()

        if self._start_guid_first and start_guid and not preparing_dvm and os.path.exists('/var/run/shm.id'):
            self.start_guid(verbose=verbose,notify_function=notify_function)

        if not preparing_dvm:
            self.start_qrexec_daemon(verbose=verbose,notify_function=notify_function)

        if not self._start_guid_first and start_guid and not preparing_dvm and os.path.exists('/var/run/shm.id'):
            self.start_guid(verbose=verbose,notify_function=notify_function)

        if preparing_dvm:
            if verbose:
                print >> sys.stderr, "--> Preparing config template for DispVM"
            self.create_config_file(file_path = self.dir_path + '/dvm.conf', prepare_dvm = True)

        # perhaps we should move it before unpause and fork?
        # FIXME: this uses obsolete xm api
        if debug_console:
            from xen.xm import console
            if verbose:
                print >> sys.stderr, "--> Starting debug console..."
            console.execConsole (xid)

        return xid

    def shutdown(self, force=False, xid = None):
        if dry_run:
            return

        if not self.is_running():
            raise QubesException ("VM already stopped!")

        subprocess.call (['/usr/sbin/xl', 'shutdown', str(xid) if xid is not None else self.name])
        #xc.domain_destroy(self.get_xid())

    def force_shutdown(self, xid = None):
        if dry_run:
            return

        if not self.is_running() and not self.is_paused():
            raise QubesException ("VM already stopped!")

        subprocess.call (['/usr/sbin/xl', 'destroy', str(xid) if xid is not None else self.name])

    def suspend(self):
        if dry_run:
            return

        if not self.is_running() and not self.is_paused():
            raise QubesException ("VM already stopped!")

        if len (self.pcidevs) > 0:
            xs_path = '/local/domain/%d/control/shutdown' % self.get_xid()
            xs.write('', xs_path, 'suspend')
            tries = 0
            while self.get_power_state() != "Suspended":
                tries += 1
                if tries > 15:
                    # fallback to pause
                    print >>sys.stderr, "Failed to suspend domain %s, falling back to pause method" % self.name
                    self.pause()
                    break
                time.sleep(0.2)
        else:
            self.pause()

    def resume(self):
        if dry_run:
            return

        xc_info = self.get_xc_dominfo()
        if not xc_info:
            raise QubesException ("VM isn't started (cannot get xc_dominfo)!")

        if xc_info['shutdown_reason'] == 2:
            # suspended
            xc.domain_resume(xc_info['domid'], 1)
        else:
            self.unpause()

    def pause(self):
        if dry_run:
            return

        xc.domain_pause(self.get_xid())

    def unpause(self):
        if dry_run:
            return

        xc.domain_unpause(self.get_xid())

    def get_xml_attrs(self):
        attrs = {}
        attrs_config = self.get_attrs_config()
        for attr in attrs_config:
            attr_config = attrs_config[attr]
            if 'save' in attr_config:
                if 'save_skip' in attr_config and eval(attr_config['save_skip']):
                    continue
                if 'save_attr' in attr_config:
                    attrs[attr_config['save_attr']] = eval(attr_config['save'])
                else:
                    attrs[attr] = eval(attr_config['save'])
        return attrs

    def create_xml_element(self):
        # Compatibility hack (Qubes*VM in type vs Qubes*Vm in XML)...
        rx_type = re.compile (r"VM")

        attrs = self.get_xml_attrs()
        element = lxml.etree.Element(
            "Qubes" + rx_type.sub("Vm", self.type),
            **attrs)
        return element

register_qubes_vm_class(QubesVm)<|MERGE_RESOLUTION|>--- conflicted
+++ resolved
@@ -122,13 +122,10 @@
             "debug": { "default": False },
             "default_user": { "default": "user" },
             "qrexec_timeout": { "default": 60 },
-<<<<<<< HEAD
             "autostart": { "default": False, "attr": "_autostart" },
-=======
             "backup_content" : { 'default': False },
             "backup_size" : { 'default': 0, "eval": "int(value)" },
             "backup_path" : { 'default': "" },
->>>>>>> b73970c6
             ##### Internal attributes - will be overriden in __init__ regardless of args
             "config_file_template": { "eval": 'system_path["config_template_pv"]' },
             "icon_path": { "eval": 'os.path.join(self.dir_path, "icon.png") if self.dir_path is not None else None' },
@@ -146,12 +143,9 @@
             'uses_default_kernel', 'kernel', 'uses_default_kernelopts',\
             'kernelopts', 'services', 'installed_by_rpm',\
             'uses_default_netvm', 'include_in_backups', 'debug',\
-<<<<<<< HEAD
-            'default_user', 'qrexec_timeout', 'autostart' ]:
-=======
+            'default_user', 'qrexec_timeout', 'autostart',
             'default_user', 'qrexec_timeout',
             'backup_content', 'backup_size', 'backup_path' ]:
->>>>>>> b73970c6
             attrs[prop]['save'] = 'str(self.%s)' % prop
         # Simple paths
         for prop in ['conf_file', 'root_img', 'volatile_img', 'private_img']:
