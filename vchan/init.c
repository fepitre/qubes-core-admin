/*
 * The Qubes OS Project, http://www.qubes-os.org
 *
 * Copyright (C) 2010  Rafal Wojtczuk  <rafal@invisiblethingslab.com>
 *
 * This program is free software; you can redistribute it and/or
 * modify it under the terms of the GNU General Public License
 * as published by the Free Software Foundation; either version 2
 * of the License, or (at your option) any later version.
 *
 * This program is distributed in the hope that it will be useful,
 * but WITHOUT ANY WARRANTY; without even the implied warranty of
 * MERCHANTABILITY or FITNESS FOR A PARTICULAR PURPOSE.  See the
 * GNU General Public License for more details.
 *
 * You should have received a copy of the GNU General Public License
 * along with this program; if not, write to the Free Software
 * Foundation, Inc., 51 Franklin Street, Fifth Floor, Boston, MA  02110-1301, USA.
 *
 */

#ifndef WINNT

#include <sys/types.h>
#include <sys/unistd.h>
#include <sys/stat.h>
#include <sys/mman.h>
#include <errno.h>
#include <fcntl.h>
#include <sys/ioctl.h>
#include <malloc.h>
#include <string.h>
#include <xenctrl.h>
#include <unistd.h>
#ifndef CONFIG_STUBDOM
#include "../u2mfn/u2mfnlib.h"
#else
#include <mm.h>
#endif

#endif

#include <xs.h>
#include <stdio.h>
#include <stdlib.h>
#include "libvchan.h"


static int fill_ctrl(struct libvchan *ctrl, struct vchan_interface *ring, int ring_ref)
{
	if (!ctrl || !ring)
		return -1;

	ctrl->ring = ring;
	ctrl->ring_ref = ring_ref;

	ring->cons_in = ring->prod_in = ring->cons_out = ring->prod_out =
	    0;
	ring->server_closed = ring->client_closed = 0;
	ring->debug = 0xaabbccdd;

	return 0;	
}

<<<<<<< HEAD
#ifdef WINNT
=======
#ifdef QREXEC_RING_V2
>>>>>>> 01c9fdfe
static int ring_init(struct libvchan *ctrl)
{
	struct gntmem_handle*	h;
	grant_ref_t	grants[1];
	int	result;
	struct vchan_interface *ring;

	h = gntmem_open();
	if (h == INVALID_HANDLE_VALUE)
		return -1;

	gntmem_set_local_quota(h, 1);
	gntmem_set_global_quota(h, 1);

	memset(grants, 0, sizeof(grants));
	ring = gntmem_grant_pages_to_domain(h, 0, 1, grants);
	if (!ring) {
		gntmem_close(h);
		return -1;
	}

	return fill_ctrl(ctrl, ring, grants[0]);
}

#else

static int ring_init(struct libvchan *ctrl)
{
	int mfn;
	struct vchan_interface *ring;
#ifdef CONFIG_STUBDOM
	ring = (struct vchan_interface *) memalign(XC_PAGE_SIZE, sizeof(*ring));

	if (!ring)
		return -1;


	mfn = virtual_to_mfn(ring);
#else
	ring = (struct vchan_interface *) u2mfn_alloc_kpage ();

	if (ring == MAP_FAILED)
		return -1;

	if (u2mfn_get_last_mfn (&mfn) < 0)
		return -1;
#endif

	return fill_ctrl(ctrl, ring, mfn);
}

#endif

/**
        creates event channel;
        creates "ring-ref" and "event-channel" xenstore entries;
        waits for connection to event channel from the peer
*/
static int server_interface_init(struct libvchan *ctrl, int devno)
{
	int ret = -1;
	struct xs_handle *xs;
	char buf[64];
	char ref[16];
#ifdef XENCTRL_HAS_XC_INTERFACE
	xc_evtchn *evfd;
#else
	EVTCHN evfd;
#endif
	evtchn_port_or_error_t port;
#ifdef WINNT
	xs = xs_domain_open();
#else
	xs = xs_daemon_open();
#endif
	if (!xs) {
		return ret;
	}
#ifdef XENCTRL_HAS_XC_INTERFACE
	evfd = xc_evtchn_open(NULL, 0);
	if (!evfd)
		goto fail;
#else
	evfd = xc_evtchn_open();
	if (evfd < 0)
		goto fail;
#endif
	ctrl->evfd = evfd;
	// the following hardcoded 0 is the peer domain id
	port = xc_evtchn_bind_unbound_port(evfd, 0);	
	if (port < 0)
		goto fail2;
	ctrl->evport = port;
	ctrl->devno = devno;

#ifdef QREXEC_RING_V2
	snprintf(buf, sizeof buf, "device/vchan/%d/version", devno);
	if (!xs_write(xs, 0, buf, "2", strlen("2")))
		goto fail2;
#endif

	snprintf(buf, sizeof buf, "device/vchan/%d/version", devno);
	if (!xs_write(xs, 0, buf, "2", strlen("2")))
		goto fail2;

	snprintf(ref, sizeof ref, "%d", ctrl->ring_ref);
	snprintf(buf, sizeof buf, "device/vchan/%d/ring-ref", devno);
	if (!xs_write(xs, 0, buf, ref, strlen(ref)))
		goto fail2;
	snprintf(ref, sizeof ref, "%d", ctrl->evport);
	snprintf(buf, sizeof buf, "device/vchan/%d/event-channel", devno);
	if (!xs_write(xs, 0, buf, ref, strlen(ref)))
		goto fail2;
	// do not block in stubdom and windows - libvchan_server_handle_connected will be
	// called on first input
#ifndef ASYNC_INIT
	// wait for the peer to arrive
	if (xc_evtchn_pending(evfd) == -1)
		goto fail2;
        xc_evtchn_unmask(ctrl->evfd, ctrl->evport);
	snprintf(buf, sizeof buf, "device/vchan/%d", devno);
	xs_rm(xs, 0, buf);
#endif

	ret = 0;
      fail2:
	if (ret)
        xc_evtchn_close(evfd);
<<<<<<< HEAD
#else
#ifdef WINNT
        xc_evtchn_close(evfd);
#else
		close(evfd);
#endif
#endif
=======
>>>>>>> 01c9fdfe
      fail:
	xs_daemon_close(xs);
	return ret;
}

#define dir_select(dir1, dir2) \
        ctrl->wr_cons = &ctrl->ring->cons_##dir1; \
        ctrl->wr_prod = &ctrl->ring->prod_##dir1; \
        ctrl->rd_cons = &ctrl->ring->cons_##dir2; \
        ctrl->rd_prod = &ctrl->ring->prod_##dir2; \
        ctrl->wr_ring = ctrl->ring->buf_##dir1; \
        ctrl->rd_ring = ctrl->ring->buf_##dir2; \
        ctrl->wr_ring_size = sizeof(ctrl->ring->buf_##dir1); \
        ctrl->rd_ring_size = sizeof(ctrl->ring->buf_##dir2)

/**
        Run in AppVM (any domain).
        Sleeps until the connection is established. (unless in stubdom)
        \param devno something like a well-known port.
        \returns NULL on failure, handle on success
*/
struct libvchan *libvchan_server_init(int devno)
{
	struct libvchan *ctrl =
	    (struct libvchan *) malloc(sizeof(struct libvchan));
	if (!ctrl)
		return 0;
	if (ring_init(ctrl))
		return 0;;
	if (server_interface_init(ctrl, devno))
		return 0;
/*
        We want the same code for read/write functions, regardless whether
        we are client, or server. Thus, we do not access buf_in nor buf_out
        buffers directly. Instead, in *_init functions, the dir_select
        macro assigns proper values to wr* and rd* pointers, so that they
        point to correct one out of buf_in or buf_out related fields.
*/
	dir_select(in, out);
	ctrl->is_server = 1;
	return ctrl;
}



int libvchan_server_handle_connected(struct libvchan *ctrl)
{
	struct xs_handle *xs;
	char buf[64];
	int ret = -1;
<<<<<<< HEAD
	int libvchan_fd;
//	fd_set rfds;
=======
>>>>>>> 01c9fdfe

#ifdef WINNT
	xs = xs_domain_open();
#else
	xs = xs_daemon_open();
#endif
	if (!xs) {
		return ret;
	}

#ifndef WINNT
	// clear the pending flag
	xc_evtchn_pending(ctrl->evfd);
#endif

	snprintf(buf, sizeof buf, "device/vchan/%d", ctrl->devno);
	xs_rm(xs, 0, buf);

	ret = 0;

#if 0
fail2:
	if (ret)
        xc_evtchn_close(ctrl->evfd);
#endif
	xs_daemon_close(xs);
	return ret;
}

#ifndef WINNT

/**
        retrieves ring-ref and event-channel numbers from xenstore (if
        they don't exist, return error, because nobody seems to listen);
        map the ring, connect the event channel
*/
static int client_interface_init(struct libvchan *ctrl, int domain, int devno)
{
	int ret = -1;
	unsigned int len;
	struct xs_handle *xs;
#ifdef XENCTRL_HAS_XC_INTERFACE
	xc_interface *xcfd;
<<<<<<< HEAD
=======
	xc_gnttab *xcg;
>>>>>>> 01c9fdfe
#else
	int xcfd;
	int xcg;
#endif
	int xcg;
	char buf[64];
	char *ref;
	int version;
#ifdef XENCTRL_HAS_XC_INTERFACE
	xc_evtchn *evfd;
#else
	int evfd;
#endif
	int remote_port;
	xs = xs_daemon_open();
	if (!xs) {
		return ret;
	}

	version = 1;
	snprintf(buf, sizeof buf,
		 "/local/domain/%d/device/vchan/%d/version", domain,
		 devno);
	ref = xs_read(xs, 0, buf, &len);
	if (ref) {
	    version = atoi(ref);
	    free(ref);
	}


	snprintf(buf, sizeof buf,
		 "/local/domain/%d/device/vchan/%d/ring-ref", domain,
		 devno);
	ref = xs_read(xs, 0, buf, &len);
	if (!ref)
		goto fail;
	ctrl->ring_ref = atoi(ref);
	free(ref);
	if (!ctrl->ring_ref)
		goto fail;
	snprintf(buf, sizeof buf,
		 "/local/domain/%d/device/vchan/%d/event-channel", domain,
		 devno);
	ref = xs_read(xs, 0, buf, &len);
	if (!ref)
		goto fail;
	remote_port = atoi(ref);
	free(ref);
	if (!remote_port)
		goto fail;

	switch (version) {
	case 1:
		
<<<<<<< HEAD
#ifdef XENCTRL_HAS_XC_INTERFACE
        	xcfd = xc_interface_open(NULL, NULL, 0);
		if (!xcfd)
			goto fail;
#else
		xcfd = xc_interface_open();
		if (xcfd < 0)
			goto fail;
#endif
		ctrl->ring = (struct vchan_interface *)
		    xc_map_foreign_range(xcfd, domain, 4096,
					 PROT_READ | PROT_WRITE, ctrl->ring_ref);
#ifdef XENCTRL_HAS_XC_INTERFACE
		xc_interface_close(xcfd);
#else
		close(xcfd);
#endif
		break;
	case 2:
		xcg = xc_gnttab_open();
=======
#ifdef XENCTRL_HAS_XC_INTERFACE
        	xcfd = xc_interface_open(NULL, NULL, 0);
		if (!xcfd)
			goto fail;
#else
		xcfd = xc_interface_open();
		if (xcfd < 0)
			goto fail;
#endif
		ctrl->ring = (struct vchan_interface *)
		    xc_map_foreign_range(xcfd, domain, 4096,
					 PROT_READ | PROT_WRITE, ctrl->ring_ref);
		xc_interface_close(xcfd);
		break;
	case 2:
		xcg = xc_gnttab_open(NULL, 0);
>>>>>>> 01c9fdfe
		if (xcg < 0)
			goto fail;
		ctrl->ring = (struct vchan_interface *)
		    xc_gnttab_map_grant_ref(xcg, domain, ctrl->ring_ref, PROT_READ | PROT_WRITE);
		xc_gnttab_close(xcg);
		break;
	default:
		goto fail;
	}

	if (ctrl->ring == 0 || ctrl->ring == MAP_FAILED)
		goto fail;
#ifdef XENCTRL_HAS_XC_INTERFACE
	evfd = xc_evtchn_open(NULL, 0);
	if (!evfd)
		goto fail;
#else
	evfd = xc_evtchn_open();
	if (evfd < 0)
		goto fail;
#endif
	ctrl->evfd = evfd;
	ctrl->evport =
	    xc_evtchn_bind_interdomain(evfd, domain, remote_port);
	if (ctrl->evport < 0 || xc_evtchn_notify(evfd, ctrl->evport))
        xc_evtchn_close(evfd);
<<<<<<< HEAD
#else
	close(evfd);
#endif
=======
>>>>>>> 01c9fdfe
	else
		ret = 0;
      fail:
	xs_daemon_close(xs);
	return ret;
}

/**
        Run on the client side of connection (currently, must be dom0).
        \returns NULL on failure (e.g. noone listening), handle on success
*/
struct libvchan *libvchan_client_init(int domain, int devno)
{
	struct libvchan *ctrl =
	    (struct libvchan *) malloc(sizeof(struct libvchan));
	if (!ctrl)
		return 0;
	if (client_interface_init(ctrl, domain, devno))
		return 0;
//      See comment in libvchan_server_init
	dir_select(out, in);
	ctrl->is_server = 0;
	return ctrl;
}

#else

// Windows domains can not be dom0

struct libvchan *libvchan_client_init(int domain, int devno)
{
	return NULL;
}

#endif<|MERGE_RESOLUTION|>--- conflicted
+++ resolved
@@ -62,11 +62,7 @@
 	return 0;	
 }
 
-<<<<<<< HEAD
-#ifdef WINNT
-=======
 #ifdef QREXEC_RING_V2
->>>>>>> 01c9fdfe
 static int ring_init(struct libvchan *ctrl)
 {
 	struct gntmem_handle*	h;
@@ -167,10 +163,6 @@
 	if (!xs_write(xs, 0, buf, "2", strlen("2")))
 		goto fail2;
 #endif
-
-	snprintf(buf, sizeof buf, "device/vchan/%d/version", devno);
-	if (!xs_write(xs, 0, buf, "2", strlen("2")))
-		goto fail2;
 
 	snprintf(ref, sizeof ref, "%d", ctrl->ring_ref);
 	snprintf(buf, sizeof buf, "device/vchan/%d/ring-ref", devno);
@@ -195,16 +187,6 @@
       fail2:
 	if (ret)
         xc_evtchn_close(evfd);
-<<<<<<< HEAD
-#else
-#ifdef WINNT
-        xc_evtchn_close(evfd);
-#else
-		close(evfd);
-#endif
-#endif
-=======
->>>>>>> 01c9fdfe
       fail:
 	xs_daemon_close(xs);
 	return ret;
@@ -255,11 +237,6 @@
 	struct xs_handle *xs;
 	char buf[64];
 	int ret = -1;
-<<<<<<< HEAD
-	int libvchan_fd;
-//	fd_set rfds;
-=======
->>>>>>> 01c9fdfe
 
 #ifdef WINNT
 	xs = xs_domain_open();
@@ -303,15 +280,11 @@
 	struct xs_handle *xs;
 #ifdef XENCTRL_HAS_XC_INTERFACE
 	xc_interface *xcfd;
-<<<<<<< HEAD
-=======
 	xc_gnttab *xcg;
->>>>>>> 01c9fdfe
 #else
 	int xcfd;
 	int xcg;
 #endif
-	int xcg;
 	char buf[64];
 	char *ref;
 	int version;
@@ -361,28 +334,6 @@
 	switch (version) {
 	case 1:
 		
-<<<<<<< HEAD
-#ifdef XENCTRL_HAS_XC_INTERFACE
-        	xcfd = xc_interface_open(NULL, NULL, 0);
-		if (!xcfd)
-			goto fail;
-#else
-		xcfd = xc_interface_open();
-		if (xcfd < 0)
-			goto fail;
-#endif
-		ctrl->ring = (struct vchan_interface *)
-		    xc_map_foreign_range(xcfd, domain, 4096,
-					 PROT_READ | PROT_WRITE, ctrl->ring_ref);
-#ifdef XENCTRL_HAS_XC_INTERFACE
-		xc_interface_close(xcfd);
-#else
-		close(xcfd);
-#endif
-		break;
-	case 2:
-		xcg = xc_gnttab_open();
-=======
 #ifdef XENCTRL_HAS_XC_INTERFACE
         	xcfd = xc_interface_open(NULL, NULL, 0);
 		if (!xcfd)
@@ -399,7 +350,6 @@
 		break;
 	case 2:
 		xcg = xc_gnttab_open(NULL, 0);
->>>>>>> 01c9fdfe
 		if (xcg < 0)
 			goto fail;
 		ctrl->ring = (struct vchan_interface *)
@@ -426,12 +376,6 @@
 	    xc_evtchn_bind_interdomain(evfd, domain, remote_port);
 	if (ctrl->evport < 0 || xc_evtchn_notify(evfd, ctrl->evport))
         xc_evtchn_close(evfd);
-<<<<<<< HEAD
-#else
-	close(evfd);
-#endif
-=======
->>>>>>> 01c9fdfe
 	else
 		ret = 0;
       fail:
